--- conflicted
+++ resolved
@@ -44,14 +44,6 @@
 USE_CAMERA_STUB := false
 BOARD_USE_NASTY_PTHREAD_CREATE_HACK := true
 
-<<<<<<< HEAD
-# FM Radio
-#BOARD_USES_STE_FMRADIO := true
-BOARD_HAVE_QCOM_FM := true
-COMMON_GLOBAL_CFLAGS += -DSTE_FM -DQCOM_FM_ENABLED
-
-=======
->>>>>>> f92678ee
 ## Qualcomm, display
 COMMON_GLOBAL_CFLAGS += -DREFRESH_RATE=60
 COMMON_GLOBAL_CFLAGS += -DSAMSUNG_CAMERA_QCOM
